--- conflicted
+++ resolved
@@ -645,16 +645,6 @@
 
 
 class SymmetricDiffeomorphicRegistration(DiffeomorphicRegistration):
-
-<<<<<<< HEAD
-=======
-    r"""
-    Performs the multi-resolution optimization algorithm for non-linear
-    registration using a given similarity metric and update rule (this
-    scheme was inspider on the ANTS package).    
-    """
-
->>>>>>> c0e19c1d
     def __init__(self,
                  metric=None,
                  dim=3,
